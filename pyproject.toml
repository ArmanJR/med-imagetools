--- conflicted
+++ resolved
@@ -1,10 +1,6 @@
 [project]
 name = "med-imagetools"
-<<<<<<< HEAD
-version = "1.23.2"
-=======
 version = "2.0.0-rc.32"
->>>>>>> bee79d44
 description = "Med-Imagetools: Transparent and Reproducible Medical Image Processing Pipelines in Python"
 authors = [
     { name = "Sejin Kim" },
